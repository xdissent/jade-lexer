'use strict';

var assert = require('assert');
var characterParser = require('character-parser');
var error = require('jade-error');

module.exports = lex;
module.exports.Lexer = Lexer;
function lex(str, filename) {
  var lexer = new Lexer(str, filename);
  return JSON.parse(JSON.stringify(lexer.getTokens()));
}

/**
 * Initialize `Lexer` with the given `str`.
 *
 * @param {String} str
 * @param {String} filename
 * @api private
 */

function Lexer(str, filename, options) {
  options = options || {};
  //Strip any UTF-8 BOM off of the start of `str`, if it exists.
  str = str.replace(/^\uFEFF/, '');
  this.input = str.replace(/\r\n|\r/g, '\n');
  this.originalInput = this.input;
  this.filename = filename;
  this.interpolated = options.interpolated || false;
  this.lineno = options.startingLine || 1;
<<<<<<< HEAD
  this.colno = options.startingColumn || 1;
  this.indentStack = [];
=======
  this.indentStack = [0];
>>>>>>> b4681cc5
  this.indentRe = null;
  this.pipeless = false;

  this.tokens = [];
  this.ended = false;
};

/**
 * Lexer prototype.
 */

Lexer.prototype = {

  constructor: Lexer,

  error: function (code, message) {
    var err = error(code, message, {line: this.lineno, column: this.colno, filename: this.filename, src: this.originalInput});
    throw err;
  },

  assert: function (value, message) {
    if (!value) this.error('ASSERT_FAILED', message);
  },

  assertExpression: function (exp) {
    //this verifies that a JavaScript expression is valid
    try {
      Function('', 'return (' + exp + ')');
    } catch (ex) {
      var msg = 'Syntax Error: ' + ex.message;
      this.error('SYNTAX_ERROR', msg);
    }
  },

  assertNestingCorrect: function (exp) {
    //this verifies that code is properly nested, but allows
    //invalid JavaScript such as the contents of `attributes`
    var res = characterParser(exp)
    if (res.isNesting()) {
      this.error('INCORRECT_NESTING', 'Nesting must match on expression `' + exp + '`')
    }
  },

  /**
   * Construct a token with the given `type` and `val`.
   *
   * @param {String} type
   * @param {String} val
   * @return {Object}
   * @api private
   */

  tok: function(type, val, columnIncrement){
    var res = {type: type, line: this.lineno};

    if (this.colno !== null) res.col = this.colno;
    if (val !== undefined) res.val = val;

    if (columnIncrement !== undefined) this.incrementColumn(columnIncrement);

    return res;
  },

  /**
   * Increment `this.lineno` and reset `this.colno`.
   *
   * @param {Number} increment
   * @api private
  **/

  incrementLine: function(increment){
    if (increment !== undefined) {
      this.lineno += increment;
    } else {
      ++this.lineno;
    }

    this.colno = 1;
  },

  /**
   * Increment `this.colno`.
   *
   * @param {Number} increment
   * @api private
  **/

  incrementColumn: function(increment){
    if (increment !== undefined) {
      this.colno += increment;
    } else {
      ++this.colno;
    }
  },

  /**
   * Consume the given `len` of input.
   *
   * @param {Number} len
   * @api private
   */

  consume: function(len){
    this.input = this.input.substr(len);
  },

  /**
   * Scan for `type` with the given `regexp`.
   *
   * @param {String} type
   * @param {RegExp} regexp
   * @return {Object}
   * @api private
   */

  scan: function(regexp, type){
    var captures;
    if (captures = regexp.exec(this.input)) {
      var len = captures[0].length;
      var val = captures[1];
      var diff = len - (val ? val.length : 0);
      this.consume(len);
      return this.tok(type, val, diff);
    }
  },
  scanEndOfLine: function (regexp, type) {
    var captures;
    if (captures = regexp.exec(this.input)) {
      var newInput = this.input.substr(captures[0].length);
      if (newInput[0] === ':') {
        this.input = newInput;
        return this.tok(type, captures[1], captures[0].length);
      }
      if (/^[ \t]*(\n|$)/.test(newInput)) {
        this.input = newInput.substr(/^[ \t]*/.exec(newInput)[0].length);
        return this.tok(type, captures[1], captures[0].length);
      }
    }
  },

  /**
   * Return the indexOf `(` or `{` or `[` / `)` or `}` or `]` delimiters.
   *
   * @return {Number}
   * @api private
   */

  bracketExpression: function(skip){
    skip = skip || 0;
    var start = this.input[skip];
    assert(start === '(' || start === '{' || start === '[',
           'The start character should be "(", "{" or "["');
    var end = ({'(': ')', '{': '}', '[': ']'})[start];
    var range;
    try {
      range = characterParser.parseMaxBracket(this.input, end, {start: skip + 1});
    } catch (ex) {
      this.error('BRACKET_MISMATCH', ex.message);
    }
    return range;
  },

  scanIndentation: function() {
    var captures, re;

    // established regexp
    if (this.indentRe) {
      captures = this.indentRe.exec(this.input);
    // determine regexp
    } else {
      // tabs
      re = /^\n(\t*) */;
      captures = re.exec(this.input);

      // spaces
      if (captures && !captures[1].length) {
        re = /^\n( *)/;
        captures = re.exec(this.input);
      }

      // established
      if (captures && captures[1].length) this.indentRe = re;
    }

    return captures;
  },

  /**
   * end-of-source.
   */

  eos: function() {
    if (this.input.length) return;
    if (this.interpolated) {
      this.error('NO_END_BRACKET', 'End of line was reached with no closing bracket for interpolation.');
    }
    for (var i = 0; this.indentStack[i]; i++) {
      this.tokens.push(this.tok('outdent'));
    }
    this.tokens.push(this.tok('eos'));
    this.ended = true;
    return true;
  },

  /**
   * Blank line.
   */

  blank: function() {
    var captures;
    if (captures = /^\n[ \t]*\n/.exec(this.input)) {
      this.consume(captures[0].length - 1);
      this.incrementLine();
      if (this.pipeless) this.tokens.push(this.tok('text', ''));
      return true;
    }
  },

  /**
   * Comment.
   */

  comment: function() {
    var captures;
    if (captures = /^\/\/(-)?([^\n]*)/.exec(this.input)) {
      this.consume(captures[0].length);
      var tok = this.tok('comment', captures[2]);
      tok.buffer = '-' != captures[1];
      this.pipeless = true;
      this.tokens.push(tok);
      return true;
    }
  },

  /**
   * Interpolated tag.
   */

  interpolation: function() {
    if (/^#\{/.test(this.input)) {
      var match = this.bracketExpression(1);
      this.consume(match.end + 1);
      this.tokens.push(this.tok('interpolation', match.src));
      return true;
    }
  },

  /**
   * Tag.
   */

  tag: function() {
    var captures;
    if (captures = /^(\w(?:[-:\w]*\w)?)(\/?)/.exec(this.input)) {
      var tok, len = captures[0].length, name = captures[1];
      this.consume(len);
      tok = this.tok('tag', name, len);
      tok.selfClosing = !!captures[2];
      this.tokens.push(tok);
      return true;
    }
  },

  /**
   * Filter.
   */

  filter: function() {
    var tok = this.scan(/^:([\w\-]+)/, 'filter');
    if (tok) {
      this.pipeless = true;
      this.tokens.push(tok);
      return true;
    }
  },

  /**
   * Doctype.
   */

  doctype: function() {
    if (this.scan(/^!!! *([^\n]+)?/, 'doctype')) {
      this.error('OLD_DOCTYPE', '`!!!` is deprecated, you must now use `doctype`');
    }
    var node = this.scanEndOfLine(/^(?:doctype) *([^\n]+)?/, 'doctype');
    if (node && node.val && node.val.trim() === '5') {
      this.error('OLD_DOCTYPE', '`doctype 5` is deprecated, you must now use `doctype html`');
    }
    if (node) {
      this.tokens.push(node);
      return true;
    }
  },

  /**
   * Id.
   */

  id: function() {
    var tok = this.scan(/^#([\w-]+)/, 'id');
    if (tok) {
      this.tokens.push(tok);
      this.incrementColumn(tok.val.length);
      return true;
    }
    if (/^#/.test(this.input)) {
      this.error('INVALID_ID', '"' + /.[^ \t\(\#\.\:]*/.exec(this.input.substr(1))[0] + '" is not a valid ID.');
    }
  },

  /**
   * Class.
   */

  className: function() {
    var tok = this.scan(/^\.(\-?[_a-z][_a-z0-9\-]*)/i, 'class');
    if (tok) {
      this.tokens.push(tok);
      this.incrementColumn(tok.val.length);
      return true;
    }
    if (/^\.\-/i.test(this.input)) {
      this.error('INVALID_CLASS_NAME', 'If a class name begins with a "-", it must be followed by a letter or underscore.');
    }
    if (/^\.[0-9]/i.test(this.input)) {
      this.error('INVALID_CLASS_NAME', 'Class names must begin with "-", "_" or a letter.');
    }
    if (/^\./.test(this.input)) {
      this.error('INVALID_CLASS_NAME', '"' + /.[^ \t\(\#\.\:]*/.exec(this.input.substr(1))[0] + '" is not a valid class name.  Class names must begin with "-", "_" or a letter and can only contain "_", "-", a-z and 0-9.');
    }
  },

  /**
   * Text.
   */
  endInterpolation: function () {
    if (this.interpolated && this.input[0] === ']') {
      this.input = this.input.substr(1);
      this.ended = true;
      return true;
    }
  },
  addText: function (value, prefix) {
    if (value + prefix === '') return;
    prefix = prefix || '';
    var indexOfEnd = this.interpolated ? value.indexOf(']') : -1;
    var indexOfStart = value.indexOf('#[');
    var indexOfEscaped = value.indexOf('\\#[');

    if (indexOfEnd === -1) indexOfEnd = Infinity;
    if (indexOfStart === -1) indexOfStart = Infinity;
    if (indexOfEscaped === -1) indexOfEscaped = Infinity;

    if (indexOfEscaped !== Infinity && indexOfEscaped < indexOfEnd && indexOfEscaped < indexOfStart) {
      prefix = prefix + value.substr(0, value.indexOf('\\#[')) + '#[';
      return this.addText(value.substr(value.indexOf('\\#[') + 3), prefix);
    }
    if (indexOfStart !== Infinity && indexOfStart < indexOfEnd && indexOfStart < indexOfEscaped) {
      this.tokens.push(this.tok('text', prefix + value.substr(0, indexOfStart)));
      this.tokens.push(this.tok('start-jade-interpolation'));
      var child = new this.constructor(value.substr(indexOfStart + 2), this.filename, {
        interpolated: true,
        startingLine: this.lineno
      });
      var interpolated = child.getTokens();
      this.tokens = this.tokens.concat(interpolated);
      this.tokens.push(this.tok('end-jade-interpolation'));
      this.addText(child.input);
      return;
    }
    if (indexOfEnd !== Infinity && indexOfEnd < indexOfStart && indexOfEnd < indexOfEscaped) {
      if (prefix + value.substr(0, value.indexOf(']'))) {
        this.tokens.push(this.tok('text', prefix + value.substr(0, value.indexOf(']'))));
      }
      this.ended = true;
      this.input = value.substr(value.indexOf(']') + 1) + this.input;
      return;
    }

    value = prefix + value;

    this.tokens.push(this.tok('text', value));
    this.incrementColumn(value.length);
  },

  text: function() {
    var tok = this.scan(/^(?:\| ?| )([^\n]+)/, 'text') ||
      this.scan(/^\|?(?: )()/, 'text');
    if (tok) {
      this.addText(tok.val);
      return true;
    }
  },

  textHtml: function () {
    var tok = this.scan(/^(<[^\n]*)/, 'text-html');
    if (tok) {
      this.tokens.push(tok);
      return true;
    }
  },

  /**
   * Dot.
   */

  dot: function() {
    var tok;
    if (tok = this.scanEndOfLine(/^\./, 'dot')) {
      this.pipeless = true;
      this.tokens.push(tok);
      return true;
    }
  },

  /**
   * Extends.
   */

  "extends": function() {
    var tok = this.scanEndOfLine(/^extends? +([^\n]+)/, 'extends');
    if (tok) {
      this.tokens.push(tok);
      return true;
    }
  },

  /**
   * Block prepend.
   */

  prepend: function() {
    var captures;
    if (captures = /^prepend +([^\n]+)/.exec(this.input)) {
      var mode = 'prepend'
        , name = captures[1].trim()
        , tok = this.tok('block', name);
      if (!name) return;
      this.consume(captures[0].length);
      tok.mode = mode;
      this.tokens.push(tok);
      return true;
    }
  },

  /**
   * Block append.
   */

  append: function() {
    var captures;
    if (captures = /^append +([^\n]+)/.exec(this.input)) {
      var mode = 'append'
        , name = captures[1].trim()
        , tok = this.tok('block', name);
      if (!name) return;
      this.consume(captures[0].length);
      tok.mode = mode;
      this.tokens.push(tok);
      return true;
    }
  },

  /**
   * Block.
   */

  block: function() {
    var captures;
    if (captures = /^block\b *(?:(prepend|append) +)?([^\n]+)/.exec(this.input)) {
      var mode = captures[1] || 'replace'
        , name = captures[2].trim()
        , tok = this.tok('block', name);
      if (!name) return;
      this.consume(captures[0].length);

      tok.mode = mode;
      this.tokens.push(tok);
      return true;
    }
  },

  /**
   * Mixin Block.
   */

  mixinBlock: function() {
    var tok;
    if (tok = this.scanEndOfLine(/^block/, 'mixin-block')) {
      this.tokens.push(tok);
      return true;
    }
  },

  /**
   * Yield.
   */

  'yield': function() {
    var tok = this.scanEndOfLine(/^yield/, 'yield');
    if (tok) {
      this.tokens.push(tok);
      return true;
    }
  },

  /**
   * Include.
   */

  include: function() {
    var tok = this.scanEndOfLine(/^include +([^\n]+)/, 'include');
    if (tok) {
      this.tokens.push(tok);
      return true;
    }
    if (this.scan(/^include\b/)) {
      this.error('NO_INCLUDE_PATH', 'missing path for include');
    }
  },

  /**
   * Include with filter
   */

  includeFiltered: function() {
    var captures;
    if (captures = /^include:([\w\-]+)([\( ])/.exec(this.input)) {
      this.consume(captures[0].length - 1);
      var filter = captures[1];
      var attrs = captures[2] === '(' ? this.attrs() : null;
      if (!(captures[2] === ' ' || this.input[0] === ' ')) {
        this.error('NO_FILTER_SPACE', 'expected space after include:filter but got ' + JSON.stringify(this.input[0]));
      }
      captures = /^ *([^\n]+)/.exec(this.input);
      if (!captures || captures[1].trim() === '') {
        this.error('NO_INCLUDE_PATH', 'missing path for include:filter');
      }
      this.consume(captures[0].length);
      var path = captures[1];
      var tok = this.tok('include', path);
      tok.filter = filter;
      tok.attrs = attrs;
      this.tokens.push(tok);
      return true;
    } else if (/^include:([\w\-]+)/.test(this.input)) {
      this.error('NO_INCLUDE_PATH', 'missing path for include:filter');
    }
  },

  /**
   * Case.
   */

  "case": function() {
    var tok = this.scanEndOfLine(/^case +([^\n]+)/, 'case');
    if (tok) {
      this.tokens.push(tok);
      return true;
    }
    if (this.scan(/^case\b/)) {
      this.error('NO_CASE_EXPRESSION', 'missing expression for case');
    }
  },

  /**
   * When.
   */

  when: function() {
    var tok = this.scanEndOfLine(/^when +([^:\n]+)/, 'when');
    if (tok) {
      this.tokens.push(tok);
      return true;
    }
    if (this.scan(/^when\b/)) {
      this.error('NO_WHEN_EXPRESSION', 'missing expression for when');
    }
  },

  /**
   * Default.
   */

  "default": function() {
    var tok = this.scanEndOfLine(/^default/, 'default');
    if (tok) {
      this.tokens.push(tok);
      return true;
    }
    if (this.scan(/^default\b/)) {
      this.error('DEFAULT_WITH_EXPRESSION', 'default should not have an expression');
    }
  },

  /**
   * Call mixin.
   */

  call: function(){

    var tok, captures;
    if (captures = /^\+(\s*)(([-\w]+)|(#\{))/.exec(this.input)) {
      // try to consume simple or interpolated call
      if (captures[3]) {
        // simple call
        this.consume(captures[0].length);
        tok = this.tok('call', captures[3]);
      } else {
        // interpolated call
        var match = this.bracketExpression(2 + captures[1].length);
        this.consume(match.end + 1);
        this.assertExpression(match.src);
        tok = this.tok('call', '#{'+match.src+'}');
      }

      // Check for args (not attributes)
      if (captures = /^ *\(/.exec(this.input)) {
        var range = this.bracketExpression(captures[0].length - 1);
        if (!/^\s*[-\w]+ *=/.test(range.src)) { // not attributes
          this.consume(range.end + 1);
          tok.args = range.src;
        }
        if (tok.args) {
          this.assertExpression('[' + tok.args + ']');
        }
      }
      this.tokens.push(tok);
      return true;
    }
  },

  /**
   * Mixin.
   */

  mixin: function(){
    var captures;
    if (captures = /^mixin +([-\w]+)(?: *\((.*)\))? */.exec(this.input)) {
      this.consume(captures[0].length);
      var tok = this.tok('mixin', captures[1]);
      tok.args = captures[2] || null;
      this.tokens.push(tok);
      return true;
    }
  },

  /**
   * Conditional.
   */

  conditional: function() {
    var captures;
    if (captures = /^(if|unless|else if|else)\b([^\n]*)/.exec(this.input)) {
      this.consume(captures[0].length);
      var type = captures[1].replace(/ /g, '-');
      var js = captures[2] && captures[2].trim();

      switch (type) {
        case 'if':
        case 'else-if':
          this.assertExpression(js);
          break;
        case 'unless':
          this.assertExpression(js);
          js = '!(' + js + ')';
          type = 'if';
          break;
        case 'else':
          if (js) {
            this.error(
              'ELSE_CONDITION',
              '`else` cannot have a condition, perhaps you meant `else if`'
            );
          }
          break;
      }
      // type can be "if", "else-if" and "else"
      this.tokens.push(this.tok(type, js));
      return true;
    }
  },

  /**
   * While.
   */

  "while": function() {
    var captures;
    if (captures = /^while +([^\n]+)/.exec(this.input)) {
      this.consume(captures[0].length);
      this.assertExpression(captures[1])
      this.tokens.push(this.tok('while', captures[1]));
      return true;
    }
    if (this.scan(/^while\b/)) {
      this.error('NO_WHILE_EXPRESSION', 'missing expression for while');
    }
  },

  /**
   * Each.
   */

  each: function() {
    var captures;
    if (captures = /^(?:each|for) +([a-zA-Z_$][\w$]*)(?: *, *([a-zA-Z_$][\w$]*))? * in *([^\n]+)/.exec(this.input)) {
      this.consume(captures[0].length);
      var tok = this.tok('each', captures[1]);
      tok.key = captures[2];
      this.assertExpression(captures[3])
      tok.code = captures[3];
      this.tokens.push(tok);
      return true;
    }
    if (this.scan(/^(?:each|for)\b/)) {
      this.error('MALFORMED_EACH', 'malformed each');
    }
  },

  /**
   * Code.
   */

  code: function() {
    var captures;
    if (captures = /^(!?=|-)[ \t]*([^\n]+)/.exec(this.input)) {
      var flags = captures[1];
      var code = captures[2];
      var shortened = 0;
      if (this.interpolated) {
        var parsed;
        try {
          parsed = characterParser.parseMaxBracket(code, ']');
        } catch (err) {
          this.error('NO_END_BRACKET', 'End of line was reached with no closing bracket for interpolation.');
        }
        shortened = code.length - parsed.end;
        code = parsed.src;
      }
      this.consume(captures[0].length - shortened);
      var tok = this.tok('code', code);
      tok.escape = flags.charAt(0) === '=';
      tok.buffer = flags.charAt(0) === '=' || flags.charAt(1) === '=';
      if (tok.buffer) this.assertExpression(code);
      this.tokens.push(tok);
      this.incrementColumn(captures[0].length);
      return true;
    }
  },

  /**
   * Block code.
   */
  blockCode: function() {
    var tok
    if (tok = this.scanEndOfLine(/^-/, 'blockcode')) {
      this.tokens.push(tok);
      this.pipeless = true;
      return true;
    }
  },

  /**
   * Attributes.
   */

  attrs: function(push) {
    if ('(' == this.input.charAt(0)) {
      var index = this.bracketExpression().end
        , str = this.input.substr(1, index-1)
        , tok = this.tok('attrs');

      this.assertNestingCorrect(str);

      var quote = '';
      var self = this;
      var interpolate = function (attr) {
        return attr.replace(/(\\)?#\{(.+)/g, function(_, escape, expr){
          if (escape) return _;
          var range = characterParser.parseMax(expr);
          if (expr[range.end] !== '}') return _.substr(0, 2) + interpolate(_.substr(2));
          self.assertExpression(range.src)
          return quote + " + (" + range.src + ") + " + quote + interpolate(expr.substr(range.end + 1));
        });
      }

      this.consume(index + 1);
      tok.attrs = [];

      var escapedAttr = true
      var key = '';
      var val = '';
      var interpolatable = '';
      var state = characterParser.defaultState();
      var loc = 'key';
      var isEndOfAttribute = function (i) {
        if (key.trim() === '') return false;
        if (i === str.length) return true;
        if (loc === 'key') {
          if (str[i] === ' ' || str[i] === '\n' || str[i] === '\t') {
            for (var x = i; x < str.length; x++) {
              if (str[x] != ' ' && str[x] != '\n' && str[x] != '\t') {
                if (str[x] === '=' || str[x] === '!' || str[x] === ',') return false;
                else return true;
              }
            }
          }
          return str[i] === ','
        } else if (loc === 'value' && !state.isNesting()) {
          try {
            self.assertExpression(val);
            if (str[i] === ' ' || str[i] === '\n' || str[i] === '\t') {
              for (var x = i; x < str.length; x++) {
                if (str[x] != ' ' && str[x] != '\n' && str[x] != '\t') {
                  if (characterParser.isPunctuator(str[x]) && str[x] != '"' && str[x] != "'") return false;
                  else return true;
                }
              }
            }
            return str[i] === ',';
          } catch (ex) {
            return false;
          }
        }
      }
      var currentColumn = this.colno;

      this.incrementLine(str.split("\n").length - 1);
      this.colno = currentColumn;

      for (var i = 0; i <= str.length; i++) {
        if (isEndOfAttribute(i)) {
          val = val.trim();
          if (val) this.assertExpression(val)
          if (key[0] === ':' || key[key.length - 1] === ':') {
            this.error('COLON_ATTRIBUTE', '":" is not valid as the start or end of an un-quoted attribute.');
          }
          key = key.trim();
          key = key.replace(/^['"]|['"]$/g, '');
          tok.attrs.push({
            name: key,
            val: '' == val ? true : val,
            escaped: escapedAttr
          });
          key = val = '';
          loc = 'key';
          escapedAttr = false;
        } else {
          switch (loc) {
            case 'key-char':
              if (str[i] === quote) {
                loc = 'key';
                if (i + 1 < str.length && [' ', ',', '!', '=', '\n', '\t'].indexOf(str[i + 1]) === -1)
                  this.error('INVALID_KEY_CHARACTER', 'Unexpected character ' + str[i + 1] + ' expected ` `, `\\n`, `\t`, `,`, `!` or `=`');
              } else {
                key += str[i];
              }
              break;
            case 'key':
              if (key === '' && (str[i] === '"' || str[i] === "'")) {
                loc = 'key-char';
                quote = str[i];
              } else if (str[i] === '!' || str[i] === '=') {
                escapedAttr = str[i] !== '!';
                if (str[i] === '!') i++;
                if (str[i] !== '=') this.error('INVALID_KEY_CHARACTER', 'Unexpected character ' + str[i] + ' expected `=`');
                loc = 'value';
                state = characterParser.defaultState();
              } else {
                key += str[i]
              }
              break;
            case 'value':
              state = characterParser.parseChar(str[i], state);
              if (state.isString()) {
                loc = 'string';
                quote = str[i];
                interpolatable = str[i];
              } else {
                val += str[i];
              }
              break;
            case 'string':
              state = characterParser.parseChar(str[i], state);
              interpolatable += str[i];
              if (!state.isString()) {
                loc = 'value';
                val += interpolate(interpolatable);
              }
              break;
          }
        }
      }

      this.incrementColumn(index + 1);

      if ('/' == this.input.charAt(0)) {
        this.consume(1);
        tok.selfClosing = true;
      }
      if (push) {
        this.tokens.push(tok);
        return true;
      }
      return tok;
    }
  },

  /**
   * &attributes block
   */
  attributesBlock: function () {
    var captures;
    if (/^&attributes\b/.test(this.input)) {
      this.consume(11);
      var args = this.bracketExpression();
      this.consume(args.end + 1);
      this.tokens.push(this.tok('&attributes', args.src));
      return true;
    }
  },

  /**
   * Indent | Outdent | Newline.
   */

  indent: function() {
    var captures = this.scanIndentation();

    if (captures) {
      var tok
        , indents = captures[1].length;

      this.incrementLine();
      this.consume(indents + 1);

      if (' ' == this.input[0] || '\t' == this.input[0]) {
        this.error('INVALID_INDENTATION', 'Invalid indentation, you can use tabs or spaces but not both');
      }

      // blank line
      if ('\n' == this.input[0]) {
        this.pipeless = false;
        return this.tok('newline');
      }

      // outdent
<<<<<<< HEAD
      if (this.indentStack.length && indents < this.indentStack[0]) {
        while (this.indentStack.length && this.indentStack[0] > indents) {
          this.colno = this.indentStack[0] - 1;
=======
      if (indents < this.indentStack[0]) {
        while (this.indentStack[0] > indents) {
          if (this.indentStack[1] < indents) {
            this.error('INCONSISTENT_INDENTATION', 'Inconsistent indentation. Expecting either ' + this.indentStack[1] + ' or ' + this.indentStack[0] + ' spaces/tabs.');
          }
>>>>>>> b4681cc5
          this.tokens.push(this.tok('outdent'));
          this.indentStack.shift();
        }
      // indent
      } else if (indents && indents != this.indentStack[0]) {
        this.tokens.push(this.tok('indent', indents));
        this.colno = 1 + indents;
        this.indentStack.unshift(indents);
      // newline
      } else {
        this.tokens.push(this.tok('newline'));
        this.colno = 1 + (this.indentStack[0] || 0);
      }

      this.pipeless = false;
      return true;
    }
  },

  /**
   * Pipe-less text consumed only when
   * pipeless is true;
   */

  pipelessText: function(indents) {
    if (!this.pipeless) return;
    var captures = this.scanIndentation();

    indents = indents || captures && captures[1].length;
    if (indents > this.indentStack[0]) {
      this.tokens.push(this.tok('start-pipeless-text'));
      var tokens = [];
      var isMatch;
      // Index in this.input. Can't use this.consume because we might need to
      // retry lexing the block.
      var stringPtr = 0;
      do {
        // text has `\n` as a prefix
        var i = this.input.substr(stringPtr + 1).indexOf('\n');
        if (-1 == i) i = this.input.length - stringPtr - 1;
        var str = this.input.substr(stringPtr + 1, i);
        var lineCaptures = this.indentRe.exec('\n' + str);
        var lineIndents = lineCaptures && lineCaptures[1].length;
        isMatch = lineIndents >= indents || !str.trim();
        if (isMatch) {
          // consume test along with `\n` prefix if match
          stringPtr += str.length + 1;
          tokens.push(str.substr(indents));
        } else if (lineIndents > this.indentStack[0]) {
          // line is indented less than the first line but is still indented
          // need to retry lexing the text block
          this.tokens.pop();
          return this.pipelessText(lineCaptures[1].length);
        }
      } while((this.input.length - stringPtr) && isMatch);
      this.consume(stringPtr);
      while (this.input.length === 0 && tokens[tokens.length - 1] === '') tokens.pop();
      tokens.forEach(function (token, i) {
        this.incrementLine();
        if (i !== 0) this.tokens.push(this.tok('newline'));
        this.addText(token);
      }.bind(this));
      this.tokens.push(this.tok('end-pipeless-text'));
      return true;
    }
  },

  /**
   * ':'
   */

  colon: function() {
    var tok = this.scan(/^: +/, ':');
    if (tok) {
      this.tokens.push(tok);
      return true;
    }
  },

  fail: function () {
    this.error('UNEXPECTED_TEXT', 'unexpected text ' + this.input.substr(0, 5));
  },

  /**
   * Move to the next token
   *
   * @api private
   */

  advance: function() {
    return this.blank()
      || this.eos()
      || this.endInterpolation()
      || this.pipelessText()
      || this.yield()
      || this.doctype()
      || this.interpolation()
      || this["case"]()
      || this.when()
      || this["default"]()
      || this["extends"]()
      || this.append()
      || this.prepend()
      || this.block()
      || this.mixinBlock()
      || this.includeFiltered()
      || this.include()
      || this.mixin()
      || this.call()
      || this.conditional()
      || this.each()
      || this["while"]()
      || this.tag()
      || this.filter()
      || this.blockCode()
      || this.code()
      || this.id()
      || this.dot()
      || this.className()
      || this.attrs(true)
      || this.attributesBlock()
      || this.indent()
      || this.text()
      || this.textHtml()
      || this.comment()
      || this.colon()
      || this.fail();
  },

  /**
   * Return an array of tokens for the current file
   *
   * @returns {Array.<Token>}
   * @api public
   */
  getTokens: function () {
    while (!this.ended) {
      this.advance();
    }
    return this.tokens;
  }
};<|MERGE_RESOLUTION|>--- conflicted
+++ resolved
@@ -28,12 +28,8 @@
   this.filename = filename;
   this.interpolated = options.interpolated || false;
   this.lineno = options.startingLine || 1;
-<<<<<<< HEAD
   this.colno = options.startingColumn || 1;
-  this.indentStack = [];
-=======
   this.indentStack = [0];
->>>>>>> b4681cc5
   this.indentRe = null;
   this.pipeless = false;
 
@@ -982,17 +978,12 @@
       }
 
       // outdent
-<<<<<<< HEAD
-      if (this.indentStack.length && indents < this.indentStack[0]) {
-        while (this.indentStack.length && this.indentStack[0] > indents) {
-          this.colno = this.indentStack[0] - 1;
-=======
       if (indents < this.indentStack[0]) {
         while (this.indentStack[0] > indents) {
           if (this.indentStack[1] < indents) {
             this.error('INCONSISTENT_INDENTATION', 'Inconsistent indentation. Expecting either ' + this.indentStack[1] + ' or ' + this.indentStack[0] + ' spaces/tabs.');
           }
->>>>>>> b4681cc5
+          this.colno = this.indentStack[0] - 1;
           this.tokens.push(this.tok('outdent'));
           this.indentStack.shift();
         }
